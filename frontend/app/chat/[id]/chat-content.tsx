--- conflicted
+++ resolved
@@ -164,15 +164,9 @@
       setMessages(prev => [...prev, newMessage]);
       setInputValue("");
 
-<<<<<<< HEAD
-      // Send to backend for boss response
-      const bossResponse = await fetch("/api/chat", {
-        method: "POST",
-=======
       // Send to backend
       const response = await fetch("/api/chat", {
         method: "PUT",
->>>>>>> 63ec27ec
         headers: { "Content-Type": "application/json" },
         body: JSON.stringify({
           id: chat.id,
@@ -227,14 +221,8 @@
     }
   };
 
-<<<<<<< HEAD
-  // Add maxNodes tracking
-  const maxVisitedNodes = Math.max(...nodes.map(n => n.visits), 1);
-  const maxValueNodes = nodes.filter(n => n.value > 0.5).length;
-=======
 
   const {setOpen, open} = useSidebar()
->>>>>>> 63ec27ec
 
   return (
     <div className="flex h-screen bg-background">
